--- conflicted
+++ resolved
@@ -32,11 +32,7 @@
 {
   val name = cleanerType.toString
 
-<<<<<<< HEAD
-  private val delaySeconds = MetadataCleaner.getDelaySeconds(conf)
-=======
-  private val delaySeconds = MetadataCleaner.getDelaySeconds(cleanerType)
->>>>>>> ad3dfd15
+  private val delaySeconds = MetadataCleaner.getDelaySeconds(conf, cleanerType)
   private val periodSeconds = math.max(10, delaySeconds / 10)
   private val timer = new Timer(name + " cleanup timer", true)
 
